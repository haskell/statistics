--- conflicted
+++ resolved
@@ -16,14 +16,7 @@
     ) where
 
 import Control.Monad.Par (parMap, runPar)
-<<<<<<< HEAD
-=======
 import Data.Aeson (FromJSON, ToJSON)
-import Data.Binary (Binary)
-import Data.Binary (put, get)
-import Data.Data (Data)
-import Data.Typeable (Typeable)
->>>>>>> b8d741bb
 import Data.Vector.Unboxed ((!))
 import Statistics.Distribution (cumulative, quantile)
 import Statistics.Distribution.Normal
@@ -33,50 +26,9 @@
 import qualified Data.Vector.Unboxed as U
 import qualified Statistics.Resampling as R
 
-<<<<<<< HEAD
-=======
--- | A point and interval estimate computed via an 'Estimator'.
-data Estimate = Estimate {
-      estPoint           :: {-# UNPACK #-} !Double
-    -- ^ Point estimate.
-    , estLowerBound      :: {-# UNPACK #-} !Double
-    -- ^ Lower bound of the estimate interval (i.e. the lower bound of
-    -- the confidence interval).
-    , estUpperBound      :: {-# UNPACK #-} !Double
-    -- ^ Upper bound of the estimate interval (i.e. the upper bound of
-    -- the confidence interval).
-    , estConfidenceLevel :: {-# UNPACK #-} !Double
-    -- ^ Confidence level of the confidence intervals.
-    } deriving (Eq, Read, Show, Typeable, Data, Generic)
 
 instance FromJSON Estimate
 instance ToJSON Estimate
-
-instance Binary Estimate where
-    put (Estimate w x y z) = put w >> put x >> put y >> put z
-    get = Estimate <$> get <*> get <*> get <*> get
-instance NFData Estimate
-
--- | Multiply the point, lower bound, and upper bound in an 'Estimate'
--- by the given value.
-scale :: Double                 -- ^ Value to multiply by.
-      -> Estimate -> Estimate
-scale f e@Estimate{..} = e {
-                           estPoint = f * estPoint
-                         , estLowerBound = f * estLowerBound
-                         , estUpperBound = f * estUpperBound
-                         }
-
-estimate :: Double -> Double -> Double -> Double -> Estimate
-estimate pt lb ub cl =
-    assert (lb <= ub) .
-    assert (cl > 0 && cl < 1) $
-    Estimate { estPoint = pt
-             , estLowerBound = lb
-             , estUpperBound = ub
-             , estConfidenceLevel = cl
-             }
->>>>>>> b8d741bb
 
 data T = {-# UNPACK #-} !Double :< {-# UNPACK #-} !Double
 infixl 2 :<
